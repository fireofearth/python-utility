"""Numpy and scipy operations"""
import numpy as np
import scipy
import scipy.optimize
import scipy.spatial

from . import UtilityException
from . import pairwise

def kronecker_add_vectors(a, b):
    """Kronecker addition of two vectors,
    treating a as a row vector and b as a column vector"""
    return a[None, :] + b[:, None]

def kronecker_mul_vectors(a, b):
    """Kronecker multiplication of two vectors,
    treating a as a row vector and b as a column vector"""
    return np.kron(a[None, :], b[:, None])

def is_positive_semidefinite(X):
    """Check that a matrix is positive semidefinite
    
    Based on:
    https://stackoverflow.com/a/63911811
    """
    if X.shape[0] != X.shape[1]:
        return False
    if not np.all( X - X.T == 0 ):
        return False
    try:
        regularized_X = X + np.eye(X.shape[0]) * 1e-14
        np.linalg.cholesky(regularized_X)
    except np.linalg.linalg.LinAlgError as err:
        if "Matrix is not positive definite"  == str(err):
            return False
        raise err
    return True

def is_positive_definite(X):
    """Check that a matrix is positive definite
    
    Based on:
    https://stackoverflow.com/a/63911811
    """
    if X.shape[0] != X.shape[1]:
        return False
    if not np.all( X - X.T == 0 ):
        return False
    try:
        np.linalg.cholesky(X)
    except np.linalg.linalg.LinAlgError as err:
        if "Matrix is not positive definite"  == str(err):
            return False
        raise err
    return True

def indices_to_selection_mask(indices, n):
    """Create a ndarray mask to select ndarray at locations specified by indices.

    Parameters
    ==========
    indices : iterable of int
        Indices to set mask to True.
    n : int
        Size of the mask
    
    Returns
    =======
    ndarray
        The ndarray mask.
    """
    mask = np.full(n, False)
    for idx in indices:
        mask[idx] = True
    return mask

def reflect_radians_about_x_axis(r):
    r = (-r) % (2*np.pi)
    return r

def reflect_radians_about_y_axis(r):
    r = (np.pi - r) % (2*np.pi)
    return r

def warp_radians_neg_pi_to_pi(radians):
    """Warps radians to (-pi, pi]."""
    return (radians + np.pi) % (2 * np.pi) - np.pi

def warp_radians_0_to_2pi(radians):
    """Warps radians to [0, 2pi)"""
    return radians % (2*np.pi)

def warp_radians_about_center(radians, c):
    """Warps radians about interval (c - pi, c + pi] with center c.
    
    Parameters
    ==========
    radians : float or ndarray of float
        The radians to wrap as 1D ndarray.
    c : float of ndarray of float
        Center of interval to wrap radians.
        If c is a 1D ndarray with the same shape as `radians`,
        then warping is performed elementwise:
        f(radians, c) -> array([f(radians[i], c[i]) for i in range(radians.size)])
    
    Returns
    =======
    float of ndarray of float
        The radians wrapped.
    """
    return (radians - c + np.pi) % (2 * np.pi) + c - np.pi

def determinant_2d(A):
    """Compute the determinant of a 2D matrix ndarray."""
    a, b, c, d = A[0,0], A[0,1], A[1,0], A[1,1]
    return a*d - b*c

def inverse_2d(A):
    """Compute the inverse of a 2D matrix ndarray."""
    a, b, c, d = A[0,0], A[0,1], A[1,0], A[1,1]
    return 1. / (a*d - b*c) * np.array([[d, -b], [-c, a]])

def rotation_2d(theta):
    """2D rotation matrix. If x is a column vector of 2D points then
    `rotation_2d(theta) @ x` gives the rotated points.
    
    Parameters
    ==========
    theta : float
        Rotates points clockwise about origin if theta is positive.
        Rotates points counter-clockwise about origin if theta is negative
    
    Returns
    =======
    ndarray
        2D rotation matrix of shape (2, 2).
    """
    return np.array([
            [ np.cos(theta), np.sin(theta)],
            [-np.sin(theta), np.cos(theta)]])

def consecutive_points_distances(X):
    """Obtain distances of consecutive points.
    Example: [1,2,4,8,4,0,1] -> [1,2,4,4,4,1]

    Parameters
    ==========
    X : ndarray
        Has shape (N,D) where N is the number of points and D is the dimension.
    
    Returns
    =======
    ndarray
        Distances of consecutive points of shape (N-1).
    """
    d = np.diff(X, axis=0)**2
    return np.sqrt(d.sum(axis=1) if d.ndim > 1 else d)

def cumulative_points_distances(X):
    """Obtain cumulative distances between consecutive points.
    Calls `consecutive_points_distances()`."""
    return np.cumsum(consecutive_points_distances(X))

def distances_from_line_2d(points, x_start, y_start, x_end, y_end):
    """Get the distances from each point to a line spanned by line segment from
    (x_start, y_start) to (x_end, y_end). Works for horizontal and vertical lines.
    
    Based on:
    https://en.wikipedia.org/wiki/Distance_from_a_point_to_a_line

    Parameters
    ==========
    points : np.array or list
        One 2D point, or multiple 2D points of shape (n, 2).
    x_start : float
        Line segment component
    y_start : float
        Line segment component
    x_end : float
        Line segment component
    y_end : float
        Line segment component

    Returns
    =======
    float or np.array
        Distance of point to line, or array of distances from points to line.
    """
    points = np.array(points)
    if points.ndim == 1:
        return np.abs((x_end - x_start)*(y_start - points[1]) - (x_start - points[0])*(y_end - y_start)) \
                / np.sqrt((x_end - x_start)**2 + (y_end - y_start)**2)
    elif points.ndim == 2:
        return np.abs((x_end - x_start)*(y_start - points[:, 1]) - (x_start - points[:, 0])*(y_end - y_start)) \
                / np.sqrt((x_end - x_start)**2 + (y_end - y_start)**2)
    else:
        raise UtilityException(f"Points of dimension {points.ndim} are not 1 or 2")

<<<<<<< HEAD
def order_polytope_vertices(vertices):
    """Reorder the polytope vertices so that they are clockwise order around the polytope.
    Used by methods such as `vertices_to_halfspace_representation()` where vertex order matters.

    Returns
    =======
    np.ndarray
        The vertices of polytope of shape (N,2).

    Returns
    =======
    np.ndarray
        The vertices reordered, of shape (N,2).
    """
    mean = np.mean(vertices, axis=0)
    direction = vertices - mean
    dot = np.dot(direction, direction[0])
    norm = np.linalg.norm(direction, axis=-1) * np.linalg.norm(direction[0])
    dot_norm = np.clip(dot / norm, -0.99999, 0.99999)
    cos = np.arccos(dot_norm)
    sgn = np.sign(np.cross(direction, direction[0]))
    sgn[sgn == 0] = 1
    cos = sgn*cos
    indices = np.argsort(cos)
    return vertices[indices]
=======
def extend_in_direction_by_points(p1, p2, distance=1., n=1):
    """Extend points from p1 in the direction of p2.
    The points are the same dimension, in any dimension > 1.
    
    Parameters
    ==========
    p1 : np.array
        Origin point to extend with more points.
    p2 : np.array
        Point giving the direction from p1 we want to extend with more points.
    distance : float
        The distance between each extended point.
    n : int
        Number of points to extend from p1.
    distance
    n : int
        Number of points
    
    Returns
    =======
    np.array
        The extending points.
    """
    p = (p2 - p1) / np.linalg.norm(p2 - p1)
    return p1 + kronecker_mul_vectors(p, np.linspace(distance, n*distance, n))
>>>>>>> 857bf4bc

def vertices_of_bboxes(centers, theta, lw):
    """Get the vertices of N rectanglar bounding boxes given the centers of the boxes,
    the thetas the boxes they are pointing at, and the length and width of the boxes,
    assuming the length and widths of all boxes are the same.

    Parameters
    ==========
    centers : np.ndarray
        The centers of the bounding boxes of shape (N, 2).
    theta : number or np.ndarray
        The direction of the boxes in radians. Theta can be a number specifying the
        direction of all boxes, or a ndarray that specifies the direction for each box
        with shape (N,).
    lw : list or np.ndarray
        The length and width of the box. It can have shape (2,) and applied to all boxes,
        or have shape (N, 2) to specify the dimensions of each box separately.

    Returns
    =======
    np.ndarray
        The vertices of the boxes of shape (N,4,2).
    """
    if isinstance(lw, (list, tuple)):
        lw = np.array(lw)
    lws = np.repeat(lw[None], centers.shape[0], axis=0) if lw.ndim == 1 else lw
    thetas = np.full(centers.shape[0], theta) if np.ndim(theta) == 0 else theta
    C = np.cos(thetas)
    S = np.sin(thetas)
    rot11 = np.stack((-C,  S), axis=-1)
    rot12 = np.stack((-S, -C), axis=-1)
    rot21 = np.stack((-C, -S), axis=-1)
    rot22 = np.stack((-S,  C), axis=-1)
    rot31 = np.stack(( C, -S), axis=-1) 
    rot32 = np.stack(( S,  C), axis=-1)
    rot41 = np.stack(( C,  S), axis=-1)
    rot42 = np.stack(( S, -C), axis=-1)
    # Rot has shape (N, 8, 2)
    Rot = np.stack((rot11, rot12, rot21, rot22, rot31, rot32, rot41, rot42), axis=1)
    # disp has shape (N, 8)
    disp = 0.5 * np.einsum("...jk, ...k ->...j", Rot, lws)
    # centers has shape (N, 8)
    centers = np.tile(centers, (4,))
    return np.reshape(centers + disp, (-1,4,2))

def vertices_from_bbox(center, theta, lw):
    return vertices_of_bboxes(np.array([center]), np.array([theta]), lw)[0]

def interp_and_sample(points, n, interpolation='quadratic'):
    """Interpolate a spline over points and sample n equally
    spaced out points from the spline."""
    distance = np.cumsum(np.sqrt(np.sum( np.diff(points, axis=0)**2, axis=1)))
    distance = np.insert(distance, 0, 0)/distance[-1]
    interpolator =  scipy.interpolate.interp1d(distance, points, kind=interpolation, axis=0)
    return interpolator(np.linspace(0, 1, n))

def place_rectangles_on_intep_curve(points, n, lws, thetas=None, interpolation='quadratic'):
    """Interpolate a curve on points and then place boxes on the curve.
    Calls `scipy.interpolate.interp1d()` to do the interpolate.

    Parameters
    ==========
    points : ndarray
        Points to interpolate of shape (N, 2).
    n : int
        Number of boxes to place on the interpolated curve.
    lws : ndarray
        The length and width of the box. It can have shape (2,) and applied to all boxes,
        or have shape (N, 2) to specify the dimensions of each box separately.
    thetas : number or ndarray (optional)
        The direction of the boxes in radians. Theta can be a number specifying the
        direction of all boxes, or a ndarray that specifies the direction for each box
        with shape (N,). By default the boxes point in the direction of the curve.
    interpolation : str or int (optional)
        Specifies the kind of interpolation for `scipy.interpolate.interp1d()` call.
    
    Returns
    =======
    ndarray
        Vertices of rectangles of shape (n, 4, 2).
    """
    interp_points = interp_and_sample(points, 2*n - 1, interpolation=interpolation)
    if thetas is None:
        X = interp_points[:2*n-2].reshape(-1, 2, 2).astype(complex)
        X = X[:, 1, :] - X[:, 0, :]
        X = X[:, 0] + 1j*X[:, 1]
        thetas = np.angle(X)
        X = interp_points[-2] - interp_points[-1]
        thetas = np.concatenate((thetas, [np.angle(X[0] + 1j*X[1])]))
    centers = interp_points[::2]
    return vertices_of_bboxes(centers, thetas, lws)

def pairs2d_to_halfspace(p1, p2):
    """Get half-space representation dividing the left side and the right side
    of the line formed by two points in R^2. The points x where Ax <= b are on
    the right side of the arrow from p1 to p2.
    
     x_2
      ^
      |  \
      |   \  Ax > b
      |    p1
    --|-----\------> x_1
      |      p2
     Ax <= b  \
      |        \

    Parameters
    ==========
    p1 : ndarray
        First point
    p2 : ndarray
        Second point
    
    Returns
    =======
    np.array
        A where Ax <= b
    int
        b where Ax <= b
    
    """
    p11, p12 = p1
    p21, p22 = p2
    A = np.array([p12-p22, p21-p11])
    b = (p12 - p22)*p11 + (p21 - p11)*p12
    return A, b

def vertices_to_halfspace_representation(vertices):
    """Vertices of convex polytope to half-space representation (A, b).
    where points x, A x <= b are inside the polytope. 
    
    Parameters
    ==========
    vertices : np.array
        Vertices of convex polytope of shape (N, 2) where N is the number of vertices.
        The vertices are sorted in clockwise order along the first axis and N > 2.
        
    Returns
    =======
    np.array
        A where x, Ax <= b are the points of the polytope 
    np.array
        b where x, Ax <= b are the points of the polytope
    """
    vertices = np.concatenate((vertices, vertices[0][None],), axis=0)
    A = []; b = []
    for p1, p2 in pairwise(vertices):
        _A, _b = pairs2d_to_halfspace(p1, p2)
        A.append(_A); b.append(_b)
    A = np.stack(A); b = np.array(b)
    return A, b

####################
# Plotting functions
####################

def plot_h_polyhedron(ax, A, b, fc='none', ec='none', ls=None, alpha=0.3):
    """Plot a convex polytope in H-representation A x < b.
    Note: [A; b], A x + b < 0 is the format for HalfspaceIntersection
    
    Parameters
    ==========
    ax : matplotlib.axes.Axes
    A : ndarray
    b : ndarray
    fc : str
    ec : str
    ls : float
        Line size.
    alpha : float
        Transparency.
    """
    Ab = np.concatenate((A, -b[...,None],), axis=-1)
    res = scipy.optimize.linprog([0, 0],
            A_ub=Ab[:,:2], b_ub=-Ab[:,2],
            bounds=(None, None))
    hs = scipy.spatial.HalfspaceIntersection(Ab, res.x)
    ch = scipy.spatial.ConvexHull(hs.intersections)
    x, y = zip(*hs.intersections[ch.vertices])
    ax.fill(x, y, fc=fc, ec=ec, ls=ls, alpha=alpha)

#####################################################################
# Sequential reimplementation of some Numpy functions for object type
# Used when types cannot be vectorized
#####################################################################

def obj_matmul(A, B):
    """Non-vectorized multiplication of arrays of object dtype.
    
    Sequential reimplementation of some Numpy functions for object type.
    Used when types cannot be vectorized."""
    if len(A.shape) == 1 and len(B.shape) == 1:
        C = 0
        for i in range(A.shape[0]):
            C += A[i]*B[i]
    elif len(B.shape) == 1:
        C = np.zeros((A.shape[0]), dtype=object)
        for i in range(A.shape[0]):
            for k in range(A.shape[1]):
                C[i] += A[i,k]*B[k]
    else:
        C = np.zeros((A.shape[0], B.shape[1]), dtype=object)
        for i in range(A.shape[0]):
            for j in range(B.shape[1]):
                for k in range(A.shape[1]):
                    C[i,j] += A[i,k]*B[k,j]
    return C

def obj_vectorize(f, A):
    """Non-vectorized emulation of tensor vectorization.

    Sequential reimplementation of some Numpy functions for object type.
    Used when types cannot be vectorized."""
    if A.ndim == 0:
        return f(A)
    elif A.ndim == 1:
        return np.array([f(a) for a in A])
    else:
        return np.stack([obj_vectorize(f, a) for a in A])<|MERGE_RESOLUTION|>--- conflicted
+++ resolved
@@ -196,7 +196,32 @@
     else:
         raise UtilityException(f"Points of dimension {points.ndim} are not 1 or 2")
 
-<<<<<<< HEAD
+def extend_in_direction_by_points(p1, p2, distance=1., n=1):
+    """Extend points from p1 in the direction of p2.
+    The points are the same dimension, in any dimension > 1.
+    
+    Parameters
+    ==========
+    p1 : np.array
+        Origin point to extend with more points.
+    p2 : np.array
+        Point giving the direction from p1 we want to extend with more points.
+    distance : float
+        The distance between each extended point.
+    n : int
+        Number of points to extend from p1.
+    distance
+    n : int
+        Number of points
+    
+    Returns
+    =======
+    np.array
+        The extending points.
+    """
+    p = (p2 - p1) / np.linalg.norm(p2 - p1)
+    return p1 + kronecker_mul_vectors(p, np.linspace(distance, n*distance, n))
+
 def order_polytope_vertices(vertices):
     """Reorder the polytope vertices so that they are clockwise order around the polytope.
     Used by methods such as `vertices_to_halfspace_representation()` where vertex order matters.
@@ -222,33 +247,6 @@
     cos = sgn*cos
     indices = np.argsort(cos)
     return vertices[indices]
-=======
-def extend_in_direction_by_points(p1, p2, distance=1., n=1):
-    """Extend points from p1 in the direction of p2.
-    The points are the same dimension, in any dimension > 1.
-    
-    Parameters
-    ==========
-    p1 : np.array
-        Origin point to extend with more points.
-    p2 : np.array
-        Point giving the direction from p1 we want to extend with more points.
-    distance : float
-        The distance between each extended point.
-    n : int
-        Number of points to extend from p1.
-    distance
-    n : int
-        Number of points
-    
-    Returns
-    =======
-    np.array
-        The extending points.
-    """
-    p = (p2 - p1) / np.linalg.norm(p2 - p1)
-    return p1 + kronecker_mul_vectors(p, np.linspace(distance, n*distance, n))
->>>>>>> 857bf4bc
 
 def vertices_of_bboxes(centers, theta, lw):
     """Get the vertices of N rectanglar bounding boxes given the centers of the boxes,
